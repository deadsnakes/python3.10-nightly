--- conflicted
+++ resolved
@@ -188,27 +188,10 @@
 }
 
 static PyMethodDef grp_methods[] = {
-<<<<<<< HEAD
     GRP_GETGRGID_METHODDEF
     GRP_GETGRNAM_METHODDEF
     GRP_GETGRALL_METHODDEF
     {NULL, NULL}
-=======
-    {"getgrgid",        grp_getgrgid,   METH_O,
-     "getgrgid(id) -> (gr_name,gr_passwd,gr_gid,gr_mem)\n\
-Return the group database entry for the given numeric group ID.  If\n\
-id is not valid, raise KeyError."},
-    {"getgrnam",        grp_getgrnam,   METH_VARARGS,
-     "getgrnam(name) -> (gr_name,gr_passwd,gr_gid,gr_mem)\n\
-Return the group database entry for the given group name.  If\n\
-name is not valid, raise KeyError."},
-    {"getgrall",        grp_getgrall,   METH_NOARGS,
-     "getgrall() -> list of tuples\n\
-Return a list of all available group entries, in arbitrary order.\n\
-An entry whose name starts with '+' or '-' represents an instruction\n\
-to use YP/NIS and may not be accessible via getgrnam or getgrgid."},
-    {NULL,              NULL}           /* sentinel */
->>>>>>> 41ea1f4f
 };
 
 PyDoc_STRVAR(grp__doc__,
