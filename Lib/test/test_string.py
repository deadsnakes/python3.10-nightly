import unittest
import string
from string import Template


class ModuleTest(unittest.TestCase):

    def test_attrs(self):
        # While the exact order of the items in these attributes is not
        # technically part of the "language spec", in practice there is almost
        # certainly user code that depends on the order, so de-facto it *is*
        # part of the spec.
        self.assertEqual(string.whitespace, ' \t\n\r\x0b\x0c')
        self.assertEqual(string.ascii_lowercase, 'abcdefghijklmnopqrstuvwxyz')
        self.assertEqual(string.ascii_uppercase, 'ABCDEFGHIJKLMNOPQRSTUVWXYZ')
        self.assertEqual(string.ascii_letters, string.ascii_lowercase + string.ascii_uppercase)
        self.assertEqual(string.digits, '0123456789')
        self.assertEqual(string.hexdigits, string.digits + 'abcdefABCDEF')
        self.assertEqual(string.octdigits, '01234567')
        self.assertEqual(string.punctuation, '!"#$%&\'()*+,-./:;<=>?@[\\]^_`{|}~')
        self.assertEqual(string.printable, string.digits + string.ascii_lowercase + string.ascii_uppercase + string.punctuation + string.whitespace)

    def test_capwords(self):
        self.assertEqual(string.capwords('abc def ghi'), 'Abc Def Ghi')
        self.assertEqual(string.capwords('abc\tdef\nghi'), 'Abc Def Ghi')
        self.assertEqual(string.capwords('abc\t   def  \nghi'), 'Abc Def Ghi')
        self.assertEqual(string.capwords('ABC DEF GHI'), 'Abc Def Ghi')
        self.assertEqual(string.capwords('ABC-DEF-GHI', '-'), 'Abc-Def-Ghi')
        self.assertEqual(string.capwords('ABC-def DEF-ghi GHI'), 'Abc-def Def-ghi Ghi')
        self.assertEqual(string.capwords('   aBc  DeF   '), 'Abc Def')
        self.assertEqual(string.capwords('\taBc\tDeF\t'), 'Abc Def')
        self.assertEqual(string.capwords('\taBc\tDeF\t', '\t'), '\tAbc\tDef\t')

    def test_basic_formatter(self):
        fmt = string.Formatter()
        self.assertEqual(fmt.format("foo"), "foo")
        self.assertEqual(fmt.format("foo{0}", "bar"), "foobar")
        self.assertEqual(fmt.format("foo{1}{0}-{1}", "bar", 6), "foo6bar-6")
        self.assertRaises(TypeError, fmt.format)
        self.assertRaises(TypeError, string.Formatter.format)

    def test_format_keyword_arguments(self):
        fmt = string.Formatter()
        self.assertEqual(fmt.format("-{arg}-", arg='test'), '-test-')
        self.assertRaises(KeyError, fmt.format, "-{arg}-")
        self.assertEqual(fmt.format("-{self}-", self='test'), '-test-')
        self.assertRaises(KeyError, fmt.format, "-{self}-")
        self.assertEqual(fmt.format("-{format_string}-", format_string='test'),
                         '-test-')
        self.assertRaises(KeyError, fmt.format, "-{format_string}-")
        with self.assertWarnsRegex(DeprecationWarning, "format_string"):
            self.assertEqual(fmt.format(arg='test', format_string="-{arg}-"),
                             '-test-')

    def test_auto_numbering(self):
        fmt = string.Formatter()
        self.assertEqual(fmt.format('foo{}{}', 'bar', 6),
                         'foo{}{}'.format('bar', 6))
        self.assertEqual(fmt.format('foo{1}{num}{1}', None, 'bar', num=6),
                         'foo{1}{num}{1}'.format(None, 'bar', num=6))
        self.assertEqual(fmt.format('{:^{}}', 'bar', 6),
                         '{:^{}}'.format('bar', 6))
        self.assertEqual(fmt.format('{:^{}} {}', 'bar', 6, 'X'),
                         '{:^{}} {}'.format('bar', 6, 'X'))
        self.assertEqual(fmt.format('{:^{pad}}{}', 'foo', 'bar', pad=6),
                         '{:^{pad}}{}'.format('foo', 'bar', pad=6))

        with self.assertRaises(ValueError):
            fmt.format('foo{1}{}', 'bar', 6)

        with self.assertRaises(ValueError):
            fmt.format('foo{}{1}', 'bar', 6)

    def test_conversion_specifiers(self):
        fmt = string.Formatter()
        self.assertEqual(fmt.format("-{arg!r}-", arg='test'), "-'test'-")
        self.assertEqual(fmt.format("{0!s}", 'test'), 'test')
        self.assertRaises(ValueError, fmt.format, "{0!h}", 'test')
        # issue13579
        self.assertEqual(fmt.format("{0!a}", 42), '42')
        self.assertEqual(fmt.format("{0!a}",  string.ascii_letters),
            "'abcdefghijklmnopqrstuvwxyzABCDEFGHIJKLMNOPQRSTUVWXYZ'")
        self.assertEqual(fmt.format("{0!a}",  chr(255)), "'\\xff'")
        self.assertEqual(fmt.format("{0!a}",  chr(256)), "'\\u0100'")

    def test_name_lookup(self):
        fmt = string.Formatter()
        class AnyAttr:
            def __getattr__(self, attr):
                return attr
        x = AnyAttr()
        self.assertEqual(fmt.format("{0.lumber}{0.jack}", x), 'lumberjack')
        with self.assertRaises(AttributeError):
            fmt.format("{0.lumber}{0.jack}", '')

    def test_index_lookup(self):
        fmt = string.Formatter()
        lookup = ["eggs", "and", "spam"]
        self.assertEqual(fmt.format("{0[2]}{0[0]}", lookup), 'spameggs')
        with self.assertRaises(IndexError):
            fmt.format("{0[2]}{0[0]}", [])
        with self.assertRaises(KeyError):
            fmt.format("{0[2]}{0[0]}", {})

    def test_override_get_value(self):
        class NamespaceFormatter(string.Formatter):
            def __init__(self, namespace={}):
                string.Formatter.__init__(self)
                self.namespace = namespace

            def get_value(self, key, args, kwds):
                if isinstance(key, str):
                    try:
                        # Check explicitly passed arguments first
                        return kwds[key]
                    except KeyError:
                        return self.namespace[key]
                else:
                    string.Formatter.get_value(key, args, kwds)

        fmt = NamespaceFormatter({'greeting':'hello'})
        self.assertEqual(fmt.format("{greeting}, world!"), 'hello, world!')


    def test_override_format_field(self):
        class CallFormatter(string.Formatter):
            def format_field(self, value, format_spec):
                return format(value(), format_spec)

        fmt = CallFormatter()
        self.assertEqual(fmt.format('*{0}*', lambda : 'result'), '*result*')


    def test_override_convert_field(self):
        class XFormatter(string.Formatter):
            def convert_field(self, value, conversion):
                if conversion == 'x':
                    return None
                return super().convert_field(value, conversion)

        fmt = XFormatter()
        self.assertEqual(fmt.format("{0!r}:{0!x}", 'foo', 'foo'), "'foo':None")


    def test_override_parse(self):
        class BarFormatter(string.Formatter):
            # returns an iterable that contains tuples of the form:
            # (literal_text, field_name, format_spec, conversion)
            def parse(self, format_string):
                for field in format_string.split('|'):
                    if field[0] == '+':
                        # it's markup
                        field_name, _, format_spec = field[1:].partition(':')
                        yield '', field_name, format_spec, None
                    else:
                        yield field, None, None, None

        fmt = BarFormatter()
        self.assertEqual(fmt.format('*|+0:^10s|*', 'foo'), '*   foo    *')

    def test_check_unused_args(self):
        class CheckAllUsedFormatter(string.Formatter):
            def check_unused_args(self, used_args, args, kwargs):
                # Track which arguments actually got used
                unused_args = set(kwargs.keys())
                unused_args.update(range(0, len(args)))

                for arg in used_args:
                    unused_args.remove(arg)

                if unused_args:
                    raise ValueError("unused arguments")

        fmt = CheckAllUsedFormatter()
        self.assertEqual(fmt.format("{0}", 10), "10")
        self.assertEqual(fmt.format("{0}{i}", 10, i=100), "10100")
        self.assertEqual(fmt.format("{0}{i}{1}", 10, 20, i=100), "1010020")
        self.assertRaises(ValueError, fmt.format, "{0}{i}{1}", 10, 20, i=100, j=0)
        self.assertRaises(ValueError, fmt.format, "{0}", 10, 20)
        self.assertRaises(ValueError, fmt.format, "{0}", 10, 20, i=100)
        self.assertRaises(ValueError, fmt.format, "{i}", 10, 20, i=100)

    def test_vformat_recursion_limit(self):
        fmt = string.Formatter()
        args = ()
        kwargs = dict(i=100)
        with self.assertRaises(ValueError) as err:
            fmt._vformat("{i}", args, kwargs, set(), -1)
        self.assertIn("recursion", str(err.exception))


# Template tests (formerly housed in test_pep292.py)

class Bag:
    pass

class Mapping:
    def __getitem__(self, name):
        obj = self
        for part in name.split('.'):
            try:
                obj = getattr(obj, part)
            except AttributeError:
                raise KeyError(name)
        return obj


class TestTemplate(unittest.TestCase):
    def test_regular_templates(self):
<<<<<<< HEAD
        s = string.Template('$who likes to eat a bag of $what worth $$100')
        self.assertEqual(s.substitute(dict(who='tim', what='ham')),
                         'tim likes to eat a bag of ham worth $100')
        self.assertRaises(KeyError, s.substitute, dict(who='tim'))
        self.assertRaises(TypeError, string.Template.substitute)

    def test_regular_templates_with_braces(self):
        s = string.Template('$who likes ${what} for ${meal}')
=======
        s = Template('$who likes to eat a bag of $what worth $$100')
        self.assertEqual(s.substitute(dict(who='tim', what='ham')),
                         'tim likes to eat a bag of ham worth $100')
        self.assertRaises(KeyError, s.substitute, dict(who='tim'))
        self.assertRaises(TypeError, Template.substitute)

    def test_regular_templates_with_braces(self):
        s = Template('$who likes ${what} for ${meal}')
>>>>>>> 10fd0aaf
        d = dict(who='tim', what='ham', meal='dinner')
        self.assertEqual(s.substitute(d), 'tim likes ham for dinner')
        self.assertRaises(KeyError, s.substitute,
                          dict(who='tim', what='ham'))

    def test_escapes(self):
        eq = self.assertEqual
<<<<<<< HEAD
        s = string.Template('$who likes to eat a bag of $$what worth $$100')
        eq(s.substitute(dict(who='tim', what='ham')),
           'tim likes to eat a bag of $what worth $100')
        s = string.Template('$who likes $$')
=======
        s = Template('$who likes to eat a bag of $$what worth $$100')
        eq(s.substitute(dict(who='tim', what='ham')),
           'tim likes to eat a bag of $what worth $100')
        s = Template('$who likes $$')
>>>>>>> 10fd0aaf
        eq(s.substitute(dict(who='tim', what='ham')), 'tim likes $')

    def test_percents(self):
        eq = self.assertEqual
<<<<<<< HEAD
        s = string.Template('%(foo)s $foo ${foo}')
=======
        s = Template('%(foo)s $foo ${foo}')
>>>>>>> 10fd0aaf
        d = dict(foo='baz')
        eq(s.substitute(d), '%(foo)s baz baz')
        eq(s.safe_substitute(d), '%(foo)s baz baz')

    def test_stringification(self):
        eq = self.assertEqual
<<<<<<< HEAD
        s = string.Template('tim has eaten $count bags of ham today')
        d = dict(count=7)
        eq(s.substitute(d), 'tim has eaten 7 bags of ham today')
        eq(s.safe_substitute(d), 'tim has eaten 7 bags of ham today')
        s = string.Template('tim has eaten ${count} bags of ham today')
=======
        s = Template('tim has eaten $count bags of ham today')
        d = dict(count=7)
        eq(s.substitute(d), 'tim has eaten 7 bags of ham today')
        eq(s.safe_substitute(d), 'tim has eaten 7 bags of ham today')
        s = Template('tim has eaten ${count} bags of ham today')
>>>>>>> 10fd0aaf
        eq(s.substitute(d), 'tim has eaten 7 bags of ham today')

    def test_tupleargs(self):
        eq = self.assertEqual
<<<<<<< HEAD
        s = string.Template('$who ate ${meal}')
=======
        s = Template('$who ate ${meal}')
>>>>>>> 10fd0aaf
        d = dict(who=('tim', 'fred'), meal=('ham', 'kung pao'))
        eq(s.substitute(d), "('tim', 'fred') ate ('ham', 'kung pao')")
        eq(s.safe_substitute(d), "('tim', 'fred') ate ('ham', 'kung pao')")

    def test_SafeTemplate(self):
        eq = self.assertEqual
<<<<<<< HEAD
        s = string.Template('$who likes ${what} for ${meal}')
=======
        s = Template('$who likes ${what} for ${meal}')
>>>>>>> 10fd0aaf
        eq(s.safe_substitute(dict(who='tim')), 'tim likes ${what} for ${meal}')
        eq(s.safe_substitute(dict(what='ham')), '$who likes ham for ${meal}')
        eq(s.safe_substitute(dict(what='ham', meal='dinner')),
           '$who likes ham for dinner')
        eq(s.safe_substitute(dict(who='tim', what='ham')),
           'tim likes ham for ${meal}')
        eq(s.safe_substitute(dict(who='tim', what='ham', meal='dinner')),
           'tim likes ham for dinner')

    def test_invalid_placeholders(self):
        raises = self.assertRaises
<<<<<<< HEAD
        s = string.Template('$who likes $')
        raises(ValueError, s.substitute, dict(who='tim'))
        s = string.Template('$who likes ${what)')
        raises(ValueError, s.substitute, dict(who='tim'))
        s = string.Template('$who likes $100')
        raises(ValueError, s.substitute, dict(who='tim'))

    def test_idpattern_override(self):
        class PathPattern(string.Template):
=======
        s = Template('$who likes $')
        raises(ValueError, s.substitute, dict(who='tim'))
        s = Template('$who likes ${what)')
        raises(ValueError, s.substitute, dict(who='tim'))
        s = Template('$who likes $100')
        raises(ValueError, s.substitute, dict(who='tim'))

    def test_idpattern_override(self):
        class PathPattern(Template):
>>>>>>> 10fd0aaf
            idpattern = r'[_a-z][._a-z0-9]*'
        m = Mapping()
        m.bag = Bag()
        m.bag.foo = Bag()
        m.bag.foo.who = 'tim'
        m.bag.what = 'ham'
        s = PathPattern('$bag.foo.who likes to eat a bag of $bag.what')
        self.assertEqual(s.substitute(m), 'tim likes to eat a bag of ham')

    def test_pattern_override(self):
<<<<<<< HEAD
        class MyPattern(string.Template):
=======
        class MyPattern(Template):
>>>>>>> 10fd0aaf
            pattern = r"""
            (?P<escaped>@{2})                   |
            @(?P<named>[_a-z][._a-z0-9]*)       |
            @{(?P<braced>[_a-z][._a-z0-9]*)}    |
            (?P<invalid>@)
            """
        m = Mapping()
        m.bag = Bag()
        m.bag.foo = Bag()
        m.bag.foo.who = 'tim'
        m.bag.what = 'ham'
        s = MyPattern('@bag.foo.who likes to eat a bag of @bag.what')
        self.assertEqual(s.substitute(m), 'tim likes to eat a bag of ham')

<<<<<<< HEAD
        class BadPattern(string.Template):
=======
        class BadPattern(Template):
>>>>>>> 10fd0aaf
            pattern = r"""
            (?P<badname>.*)                     |
            (?P<escaped>@{2})                   |
            @(?P<named>[_a-z][._a-z0-9]*)       |
            @{(?P<braced>[_a-z][._a-z0-9]*)}    |
            (?P<invalid>@)                      |
            """
        s = BadPattern('@bag.foo.who likes to eat a bag of @bag.what')
        self.assertRaises(ValueError, s.substitute, {})
        self.assertRaises(ValueError, s.safe_substitute, {})

    def test_braced_override(self):
<<<<<<< HEAD
        class MyTemplate(string.Template):
=======
        class MyTemplate(Template):
>>>>>>> 10fd0aaf
            pattern = r"""
            \$(?:
              (?P<escaped>$)                     |
              (?P<named>[_a-z][_a-z0-9]*)        |
              @@(?P<braced>[_a-z][_a-z0-9]*)@@   |
              (?P<invalid>)                      |
           )
           """

        tmpl = 'PyCon in $@@location@@'
        t = MyTemplate(tmpl)
        self.assertRaises(KeyError, t.substitute, {})
        val = t.substitute({'location': 'Cleveland'})
        self.assertEqual(val, 'PyCon in Cleveland')

    def test_braced_override_safe(self):
<<<<<<< HEAD
        class MyTemplate(string.Template):
=======
        class MyTemplate(Template):
>>>>>>> 10fd0aaf
            pattern = r"""
            \$(?:
              (?P<escaped>$)                     |
              (?P<named>[_a-z][_a-z0-9]*)        |
              @@(?P<braced>[_a-z][_a-z0-9]*)@@   |
              (?P<invalid>)                      |
           )
           """

        tmpl = 'PyCon in $@@location@@'
        t = MyTemplate(tmpl)
        self.assertEqual(t.safe_substitute(), tmpl)
        val = t.safe_substitute({'location': 'Cleveland'})
        self.assertEqual(val, 'PyCon in Cleveland')

    def test_invalid_with_no_lines(self):
        # The error formatting for invalid templates
        # has a special case for no data that the default
        # pattern can't trigger (always has at least '$')
        # So we craft a pattern that is always invalid
        # with no leading data.
<<<<<<< HEAD
        class MyTemplate(string.Template):
=======
        class MyTemplate(Template):
>>>>>>> 10fd0aaf
            pattern = r"""
              (?P<invalid>) |
              unreachable(
                (?P<named>)   |
                (?P<braced>)  |
                (?P<escaped>)
              )
            """
        s = MyTemplate('')
        with self.assertRaises(ValueError) as err:
            s.substitute({})
        self.assertIn('line 1, col 1', str(err.exception))

    def test_unicode_values(self):
<<<<<<< HEAD
        s = string.Template('$who likes $what')
=======
        s = Template('$who likes $what')
>>>>>>> 10fd0aaf
        d = dict(who='t\xffm', what='f\xfe\fed')
        self.assertEqual(s.substitute(d), 't\xffm likes f\xfe\x0ced')

    def test_keyword_arguments(self):
        eq = self.assertEqual
<<<<<<< HEAD
        s = string.Template('$who likes $what')
=======
        s = Template('$who likes $what')
>>>>>>> 10fd0aaf
        eq(s.substitute(who='tim', what='ham'), 'tim likes ham')
        eq(s.substitute(dict(who='tim'), what='ham'), 'tim likes ham')
        eq(s.substitute(dict(who='fred', what='kung pao'),
                        who='tim', what='ham'),
           'tim likes ham')
<<<<<<< HEAD
        s = string.Template('the mapping is $mapping')
=======
        s = Template('the mapping is $mapping')
>>>>>>> 10fd0aaf
        eq(s.substitute(dict(foo='none'), mapping='bozo'),
           'the mapping is bozo')
        eq(s.substitute(dict(mapping='one'), mapping='two'),
           'the mapping is two')

<<<<<<< HEAD
        s = string.Template('the self is $self')
=======
        s = Template('the self is $self')
>>>>>>> 10fd0aaf
        eq(s.substitute(self='bozo'), 'the self is bozo')

    def test_keyword_arguments_safe(self):
        eq = self.assertEqual
        raises = self.assertRaises
<<<<<<< HEAD
        s = string.Template('$who likes $what')
=======
        s = Template('$who likes $what')
>>>>>>> 10fd0aaf
        eq(s.safe_substitute(who='tim', what='ham'), 'tim likes ham')
        eq(s.safe_substitute(dict(who='tim'), what='ham'), 'tim likes ham')
        eq(s.safe_substitute(dict(who='fred', what='kung pao'),
                        who='tim', what='ham'),
           'tim likes ham')
<<<<<<< HEAD
        s = string.Template('the mapping is $mapping')
=======
        s = Template('the mapping is $mapping')
>>>>>>> 10fd0aaf
        eq(s.safe_substitute(dict(foo='none'), mapping='bozo'),
           'the mapping is bozo')
        eq(s.safe_substitute(dict(mapping='one'), mapping='two'),
           'the mapping is two')
        d = dict(mapping='one')
        raises(TypeError, s.substitute, d, {})
        raises(TypeError, s.safe_substitute, d, {})

<<<<<<< HEAD
        s = string.Template('the self is $self')
=======
        s = Template('the self is $self')
>>>>>>> 10fd0aaf
        eq(s.safe_substitute(self='bozo'), 'the self is bozo')

    def test_delimiter_override(self):
        eq = self.assertEqual
        raises = self.assertRaises
<<<<<<< HEAD
        class AmpersandTemplate(string.Template):
=======
        class AmpersandTemplate(Template):
>>>>>>> 10fd0aaf
            delimiter = '&'
        s = AmpersandTemplate('this &gift is for &{who} &&')
        eq(s.substitute(gift='bud', who='you'), 'this bud is for you &')
        raises(KeyError, s.substitute)
        eq(s.safe_substitute(gift='bud', who='you'), 'this bud is for you &')
        eq(s.safe_substitute(), 'this &gift is for &{who} &')
        s = AmpersandTemplate('this &gift is for &{who} &')
        raises(ValueError, s.substitute, dict(gift='bud', who='you'))
        eq(s.safe_substitute(), 'this &gift is for &{who} &')

<<<<<<< HEAD
        class PieDelims(string.Template):
=======
        class PieDelims(Template):
>>>>>>> 10fd0aaf
            delimiter = '@'
        s = PieDelims('@who likes to eat a bag of @{what} worth $100')
        self.assertEqual(s.substitute(dict(who='tim', what='ham')),
                         'tim likes to eat a bag of ham worth $100')


<<<<<<< HEAD
if __name__ == "__main__":
=======
if __name__ == '__main__':
>>>>>>> 10fd0aaf
    unittest.main()<|MERGE_RESOLUTION|>--- conflicted
+++ resolved
@@ -207,16 +207,6 @@
 
 class TestTemplate(unittest.TestCase):
     def test_regular_templates(self):
-<<<<<<< HEAD
-        s = string.Template('$who likes to eat a bag of $what worth $$100')
-        self.assertEqual(s.substitute(dict(who='tim', what='ham')),
-                         'tim likes to eat a bag of ham worth $100')
-        self.assertRaises(KeyError, s.substitute, dict(who='tim'))
-        self.assertRaises(TypeError, string.Template.substitute)
-
-    def test_regular_templates_with_braces(self):
-        s = string.Template('$who likes ${what} for ${meal}')
-=======
         s = Template('$who likes to eat a bag of $what worth $$100')
         self.assertEqual(s.substitute(dict(who='tim', what='ham')),
                          'tim likes to eat a bag of ham worth $100')
@@ -225,7 +215,6 @@
 
     def test_regular_templates_with_braces(self):
         s = Template('$who likes ${what} for ${meal}')
->>>>>>> 10fd0aaf
         d = dict(who='tim', what='ham', meal='dinner')
         self.assertEqual(s.substitute(d), 'tim likes ham for dinner')
         self.assertRaises(KeyError, s.substitute,
@@ -233,65 +222,38 @@
 
     def test_escapes(self):
         eq = self.assertEqual
-<<<<<<< HEAD
-        s = string.Template('$who likes to eat a bag of $$what worth $$100')
-        eq(s.substitute(dict(who='tim', what='ham')),
-           'tim likes to eat a bag of $what worth $100')
-        s = string.Template('$who likes $$')
-=======
         s = Template('$who likes to eat a bag of $$what worth $$100')
         eq(s.substitute(dict(who='tim', what='ham')),
            'tim likes to eat a bag of $what worth $100')
         s = Template('$who likes $$')
->>>>>>> 10fd0aaf
         eq(s.substitute(dict(who='tim', what='ham')), 'tim likes $')
 
     def test_percents(self):
         eq = self.assertEqual
-<<<<<<< HEAD
-        s = string.Template('%(foo)s $foo ${foo}')
-=======
         s = Template('%(foo)s $foo ${foo}')
->>>>>>> 10fd0aaf
         d = dict(foo='baz')
         eq(s.substitute(d), '%(foo)s baz baz')
         eq(s.safe_substitute(d), '%(foo)s baz baz')
 
     def test_stringification(self):
         eq = self.assertEqual
-<<<<<<< HEAD
-        s = string.Template('tim has eaten $count bags of ham today')
-        d = dict(count=7)
-        eq(s.substitute(d), 'tim has eaten 7 bags of ham today')
-        eq(s.safe_substitute(d), 'tim has eaten 7 bags of ham today')
-        s = string.Template('tim has eaten ${count} bags of ham today')
-=======
         s = Template('tim has eaten $count bags of ham today')
         d = dict(count=7)
         eq(s.substitute(d), 'tim has eaten 7 bags of ham today')
         eq(s.safe_substitute(d), 'tim has eaten 7 bags of ham today')
         s = Template('tim has eaten ${count} bags of ham today')
->>>>>>> 10fd0aaf
         eq(s.substitute(d), 'tim has eaten 7 bags of ham today')
 
     def test_tupleargs(self):
         eq = self.assertEqual
-<<<<<<< HEAD
-        s = string.Template('$who ate ${meal}')
-=======
         s = Template('$who ate ${meal}')
->>>>>>> 10fd0aaf
         d = dict(who=('tim', 'fred'), meal=('ham', 'kung pao'))
         eq(s.substitute(d), "('tim', 'fred') ate ('ham', 'kung pao')")
         eq(s.safe_substitute(d), "('tim', 'fred') ate ('ham', 'kung pao')")
 
     def test_SafeTemplate(self):
         eq = self.assertEqual
-<<<<<<< HEAD
-        s = string.Template('$who likes ${what} for ${meal}')
-=======
         s = Template('$who likes ${what} for ${meal}')
->>>>>>> 10fd0aaf
         eq(s.safe_substitute(dict(who='tim')), 'tim likes ${what} for ${meal}')
         eq(s.safe_substitute(dict(what='ham')), '$who likes ham for ${meal}')
         eq(s.safe_substitute(dict(what='ham', meal='dinner')),
@@ -303,17 +265,6 @@
 
     def test_invalid_placeholders(self):
         raises = self.assertRaises
-<<<<<<< HEAD
-        s = string.Template('$who likes $')
-        raises(ValueError, s.substitute, dict(who='tim'))
-        s = string.Template('$who likes ${what)')
-        raises(ValueError, s.substitute, dict(who='tim'))
-        s = string.Template('$who likes $100')
-        raises(ValueError, s.substitute, dict(who='tim'))
-
-    def test_idpattern_override(self):
-        class PathPattern(string.Template):
-=======
         s = Template('$who likes $')
         raises(ValueError, s.substitute, dict(who='tim'))
         s = Template('$who likes ${what)')
@@ -323,7 +274,6 @@
 
     def test_idpattern_override(self):
         class PathPattern(Template):
->>>>>>> 10fd0aaf
             idpattern = r'[_a-z][._a-z0-9]*'
         m = Mapping()
         m.bag = Bag()
@@ -334,11 +284,7 @@
         self.assertEqual(s.substitute(m), 'tim likes to eat a bag of ham')
 
     def test_pattern_override(self):
-<<<<<<< HEAD
-        class MyPattern(string.Template):
-=======
         class MyPattern(Template):
->>>>>>> 10fd0aaf
             pattern = r"""
             (?P<escaped>@{2})                   |
             @(?P<named>[_a-z][._a-z0-9]*)       |
@@ -353,11 +299,7 @@
         s = MyPattern('@bag.foo.who likes to eat a bag of @bag.what')
         self.assertEqual(s.substitute(m), 'tim likes to eat a bag of ham')
 
-<<<<<<< HEAD
-        class BadPattern(string.Template):
-=======
         class BadPattern(Template):
->>>>>>> 10fd0aaf
             pattern = r"""
             (?P<badname>.*)                     |
             (?P<escaped>@{2})                   |
@@ -370,11 +312,7 @@
         self.assertRaises(ValueError, s.safe_substitute, {})
 
     def test_braced_override(self):
-<<<<<<< HEAD
-        class MyTemplate(string.Template):
-=======
         class MyTemplate(Template):
->>>>>>> 10fd0aaf
             pattern = r"""
             \$(?:
               (?P<escaped>$)                     |
@@ -391,11 +329,7 @@
         self.assertEqual(val, 'PyCon in Cleveland')
 
     def test_braced_override_safe(self):
-<<<<<<< HEAD
-        class MyTemplate(string.Template):
-=======
         class MyTemplate(Template):
->>>>>>> 10fd0aaf
             pattern = r"""
             \$(?:
               (?P<escaped>$)                     |
@@ -417,11 +351,7 @@
         # pattern can't trigger (always has at least '$')
         # So we craft a pattern that is always invalid
         # with no leading data.
-<<<<<<< HEAD
-        class MyTemplate(string.Template):
-=======
         class MyTemplate(Template):
->>>>>>> 10fd0aaf
             pattern = r"""
               (?P<invalid>) |
               unreachable(
@@ -436,61 +366,37 @@
         self.assertIn('line 1, col 1', str(err.exception))
 
     def test_unicode_values(self):
-<<<<<<< HEAD
-        s = string.Template('$who likes $what')
-=======
         s = Template('$who likes $what')
->>>>>>> 10fd0aaf
         d = dict(who='t\xffm', what='f\xfe\fed')
         self.assertEqual(s.substitute(d), 't\xffm likes f\xfe\x0ced')
 
     def test_keyword_arguments(self):
         eq = self.assertEqual
-<<<<<<< HEAD
-        s = string.Template('$who likes $what')
-=======
         s = Template('$who likes $what')
->>>>>>> 10fd0aaf
         eq(s.substitute(who='tim', what='ham'), 'tim likes ham')
         eq(s.substitute(dict(who='tim'), what='ham'), 'tim likes ham')
         eq(s.substitute(dict(who='fred', what='kung pao'),
                         who='tim', what='ham'),
            'tim likes ham')
-<<<<<<< HEAD
-        s = string.Template('the mapping is $mapping')
-=======
         s = Template('the mapping is $mapping')
->>>>>>> 10fd0aaf
         eq(s.substitute(dict(foo='none'), mapping='bozo'),
            'the mapping is bozo')
         eq(s.substitute(dict(mapping='one'), mapping='two'),
            'the mapping is two')
 
-<<<<<<< HEAD
-        s = string.Template('the self is $self')
-=======
         s = Template('the self is $self')
->>>>>>> 10fd0aaf
         eq(s.substitute(self='bozo'), 'the self is bozo')
 
     def test_keyword_arguments_safe(self):
         eq = self.assertEqual
         raises = self.assertRaises
-<<<<<<< HEAD
-        s = string.Template('$who likes $what')
-=======
         s = Template('$who likes $what')
->>>>>>> 10fd0aaf
         eq(s.safe_substitute(who='tim', what='ham'), 'tim likes ham')
         eq(s.safe_substitute(dict(who='tim'), what='ham'), 'tim likes ham')
         eq(s.safe_substitute(dict(who='fred', what='kung pao'),
                         who='tim', what='ham'),
            'tim likes ham')
-<<<<<<< HEAD
-        s = string.Template('the mapping is $mapping')
-=======
         s = Template('the mapping is $mapping')
->>>>>>> 10fd0aaf
         eq(s.safe_substitute(dict(foo='none'), mapping='bozo'),
            'the mapping is bozo')
         eq(s.safe_substitute(dict(mapping='one'), mapping='two'),
@@ -499,21 +405,13 @@
         raises(TypeError, s.substitute, d, {})
         raises(TypeError, s.safe_substitute, d, {})
 
-<<<<<<< HEAD
-        s = string.Template('the self is $self')
-=======
         s = Template('the self is $self')
->>>>>>> 10fd0aaf
         eq(s.safe_substitute(self='bozo'), 'the self is bozo')
 
     def test_delimiter_override(self):
         eq = self.assertEqual
         raises = self.assertRaises
-<<<<<<< HEAD
-        class AmpersandTemplate(string.Template):
-=======
         class AmpersandTemplate(Template):
->>>>>>> 10fd0aaf
             delimiter = '&'
         s = AmpersandTemplate('this &gift is for &{who} &&')
         eq(s.substitute(gift='bud', who='you'), 'this bud is for you &')
@@ -524,20 +422,12 @@
         raises(ValueError, s.substitute, dict(gift='bud', who='you'))
         eq(s.safe_substitute(), 'this &gift is for &{who} &')
 
-<<<<<<< HEAD
-        class PieDelims(string.Template):
-=======
         class PieDelims(Template):
->>>>>>> 10fd0aaf
             delimiter = '@'
         s = PieDelims('@who likes to eat a bag of @{what} worth $100')
         self.assertEqual(s.substitute(dict(who='tim', what='ham')),
                          'tim likes to eat a bag of ham worth $100')
 
 
-<<<<<<< HEAD
-if __name__ == "__main__":
-=======
 if __name__ == '__main__':
->>>>>>> 10fd0aaf
     unittest.main()