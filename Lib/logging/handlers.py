--- conflicted
+++ resolved
@@ -23,12 +23,8 @@
 To use, simply 'import logging.handlers' and log away!
 """
 
-<<<<<<< HEAD
-import logging, socket, os, pickle, struct, time, re
+import errno, logging, socket, os, pickle, struct, time, re
 from codecs import BOM_UTF8
-=======
-import errno, logging, socket, os, pickle, struct, time, re
->>>>>>> 66b8b087
 from stat import ST_DEV, ST_INO, ST_MTIME
 import queue
 try:
@@ -439,21 +435,6 @@
         has, close the old stream and reopen the file to get the
         current stream.
         """
-<<<<<<< HEAD
-        if not os.path.exists(self.baseFilename):
-            stat = None
-            changed = True
-        else:
-            stat = os.stat(self.baseFilename)
-            changed = (stat[ST_DEV] != self.dev) or (stat[ST_INO] != self.ino)
-        if changed and self.stream is not None:
-            self.stream.flush()
-            self.stream.close()
-            self.stream = self._open()
-            if stat is None:
-                stat = os.stat(self.baseFilename)
-            self.dev, self.ino = stat[ST_DEV], stat[ST_INO]
-=======
         # Reduce the chance of race conditions by stat'ing by path only
         # once and then fstat'ing our new fd if we opened a new log stream.
         # See issue #14632: Thanks to John Mulligan for the problem report
@@ -475,7 +456,6 @@
                 # open a new file handle and get new stat info from that fd
                 self.stream = self._open()
                 self._statstream()
->>>>>>> 66b8b087
         logging.FileHandler.emit(self, record)
 
 
